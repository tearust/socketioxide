use std::sync::Arc;

use serde::Deserialize;
use socketioxide::{adapter::LocalAdapter, Socket};
use tracing::info;

#[derive(Deserialize, Clone, Debug)]
pub struct Nickname(String);

#[derive(Deserialize)]
pub struct Auth {
    pub nickname: Nickname,
}

pub async fn handler(socket: Arc<Socket<LocalAdapter>>, data: Option<Auth>) {
    info!("Socket connected on / with id: {}", socket.sid);
<<<<<<< HEAD
    if let Some(Ok(data)) = socket.handshake.data::<Auth>() {
=======
    if let Some(data) = data {
>>>>>>> b7c2398f
        info!("Nickname: {:?}", data.nickname);
        socket.extensions.insert(data.nickname);
        socket.emit("message", "Welcome to the chat!").ok();
        socket.join("default").unwrap();
    } else {
        info!("No nickname provided, disconnecting...");
        socket.disconnect().ok();
        return;
    }

    socket.on(
        "message",
        |socket, (room, message): (String, String), _, _| async move {
            let Nickname(ref nickname) = *socket.extensions.get().unwrap();
            info!("transfering message from {nickname} to {room}: {message}");
            info!("Sockets in room: {:?}", socket.local().sockets().unwrap());
            if let Some(dest) = socket.to("default").sockets().unwrap().iter().find(|s| {
                s.extensions
                    .get::<Nickname>()
                    .map(|n| n.0 == room)
                    .unwrap_or_default()
            }) {
                info!("Sending message to {}", room);
                dest.emit("message", format!("{}: {}", nickname, message))
                    .ok();
            }

            socket
                .to(room)
                .emit("message", format!("{}: {}", nickname, message))
                .ok();
        },
    );

    socket.on("join", |socket, room: String, _, _| async move {
        info!("Joining room {}", room);
        socket.join(room).unwrap();
    });

    socket.on("leave", |socket, room: String, _, _| async move {
        info!("Leaving room {}", room);
        socket.leave(room).unwrap();
    });

    socket.on("list", |socket, room: Option<String>, _, _| async move {
        if let Some(room) = room {
            info!("Listing sockets in room {}", room);
            let sockets = socket
                .within(room)
                .sockets()
                .unwrap()
                .iter()
                .filter_map(|s| s.extensions.get::<Nickname>())
                .fold("".to_string(), |a, b| a + &b.0 + ", ")
                .trim_end_matches(", ")
                .to_string();
            socket.emit("message", sockets).ok();
        } else {
            let rooms = socket.rooms().unwrap();
            info!("Listing rooms: {:?}", &rooms);
            socket.emit("message", rooms).ok();
        }
    });

    socket.on("nickname", |socket, nickname: Nickname, _, _| async move {
        let previous = socket.extensions.insert(nickname.clone());
        info!("Nickname changed from {:?} to {:?}", &previous, &nickname);
        let msg = format!(
            "{} changed his nickname to {}",
            previous.map(|n| n.0).unwrap_or_default(),
            nickname.0
        );
        socket.to("default").emit("message", msg).ok();
    });

    socket.on_disconnect(|socket, reason| async move {
        info!("Socket disconnected: {} {}", socket.sid, reason);
        let Nickname(ref nickname) = *socket.extensions.get().unwrap();
        let msg = format!("{} left the chat", nickname);
        socket.to("default").emit("message", msg).ok();
    });
}<|MERGE_RESOLUTION|>--- conflicted
+++ resolved
@@ -14,11 +14,7 @@
 
 pub async fn handler(socket: Arc<Socket<LocalAdapter>>, data: Option<Auth>) {
     info!("Socket connected on / with id: {}", socket.sid);
-<<<<<<< HEAD
-    if let Some(Ok(data)) = socket.handshake.data::<Auth>() {
-=======
     if let Some(data) = data {
->>>>>>> b7c2398f
         info!("Nickname: {:?}", data.nickname);
         socket.extensions.insert(data.nickname);
         socket.emit("message", "Welcome to the chat!").ok();
